from federatedscope.core.trainers.trainer import Trainer, GeneralTorchTrainer
from federatedscope.core.trainers.trainer_multi_model import GeneralMultiModelTrainer
from federatedscope.core.trainers.trainer_pFedMe import wrap_pFedMeTrainer
from federatedscope.core.trainers.trainer_Ditto import wrap_DittoTrainer
from federatedscope.core.trainers.trainer_FedEM import FedEMTrainer
from federatedscope.core.trainers.context import Context
from federatedscope.core.trainers.trainer_fedprox import wrap_fedprox_trainer
from federatedscope.core.trainers.trainer_nbafl import wrap_nbafl_trainer, wrap_nbafl_server

__all__ = [
<<<<<<< HEAD
    'Trainer', 'Context', 'GeneralTorchTrainer', 'wrap_pFedMeTrainer',
=======
    'Trainer', 'Context', 'GeneralTorchTrainer', 'GeneralMultiModelTrainer',
    'wrap_pFedMeTrainer', 'wrap_DittoTrainer', 'FedEMTrainer',
>>>>>>> 2f5e41c0
    'wrap_fedprox_trainer', 'wrap_nbafl_trainer', 'wrap_nbafl_server'
]<|MERGE_RESOLUTION|>--- conflicted
+++ resolved
@@ -8,11 +8,7 @@
 from federatedscope.core.trainers.trainer_nbafl import wrap_nbafl_trainer, wrap_nbafl_server
 
 __all__ = [
-<<<<<<< HEAD
-    'Trainer', 'Context', 'GeneralTorchTrainer', 'wrap_pFedMeTrainer',
-=======
     'Trainer', 'Context', 'GeneralTorchTrainer', 'GeneralMultiModelTrainer',
     'wrap_pFedMeTrainer', 'wrap_DittoTrainer', 'FedEMTrainer',
->>>>>>> 2f5e41c0
     'wrap_fedprox_trainer', 'wrap_nbafl_trainer', 'wrap_nbafl_server'
 ]